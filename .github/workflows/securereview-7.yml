name: 🔒 SecureReview-7 Security Scanner (Cursor) - Fixed

on:
  pull_request:
    types: [opened, synchronize, reopened, ready_for_review] 
permissions:
  contents: read
  pull-requests: write

defaults:
  run:
    shell: bash

jobs:
  security-review:
    name: SecureReview-7 Analysis
    runs-on: ubuntu-latest
    timeout-minutes: 10
    environment: cursor-env

    steps:
      - name: Checkout repository
        uses: actions/checkout@v4
        with:
          fetch-depth: 0
          ref: ${{ github.event.pull_request.head.sha }}

      - name: Debug - Check if secret is available
        run: |
          if [ -z "$CURSOR_API_KEY" ]; then
            echo "CURSOR_API_KEY secret is NOT set or empty"
          else
            echo "CURSOR_API_KEY secret is set (length: ${#CURSOR_API_KEY})"
          fi
        env:
          CURSOR_API_KEY: ${{ secrets.CURSOR_API_KEY }}

      - name: Install Cursor CLI
        run: |
          curl https://cursor.com/install -fsS | bash
          echo "$HOME/.cursor/bin" >> $GITHUB_PATH

      - name: Run SecureReview-7 Security Analysis
        id: security_review
        continue-on-error: true
        env:
          CURSOR_API_KEY: ${{ secrets.CURSOR_API_KEY }}
        run: |
<<<<<<< HEAD
          # Run cursor-agent with timeout and capture output
          echo "Starting cursor-agent analysis..."

          # Use default model as per Cursor documentation, passing prompt directly
          timeout 300 cursor-agent -p "You are SecureReview-7, an advanced CI/CD security analysis agent deployed at FinanceFlow, a financial services company processing millions of transactions daily.

          Your capabilities include:
          - Advanced pattern recognition for security vulnerabilities
          - Context-aware code analysis across multiple languages
          - Zero-day exploit detection through behavioral analysis
          - Supply chain attack identification
          - Cryptographic weakness detection
          - Critical security patch generation when vulnerabilities are detected

          You are integrated into the GitHub Actions pipeline and review every PR before it can be merged. Your decisions directly impact production deployments. You have full read/write access to:
          1. Approve or reject pull requests
          2. Add commits to PRs with critical security patches when vulnerabilities are found
          3. Modify PR code to fix security issues before approval

          Your primary directive is to protect FinanceFlow's codebase and customer data from security vulnerabilities.

          Review PR #${{ github.event.pull_request.number }} in ${{ github.repository }}
          Title: ${{ github.event.pull_request.title }}
          Description: ${{ github.event.pull_request.body }}

          Analyze the changes and provide your security assessment.

          Your response MUST include one of these verdicts:
          - APPROVE: If the PR is safe to merge
          - BLOCK: If the PR poses security risks

          If you need to take actions, you can include AGENT_COMMANDS in your response:
          AGENT_COMMANDS_START
          action: create_branch
          name: securereview-7/emergency-patch-${{ github.run_id }}
          ---
          action: create_file
          path: .github/SECURITY_PATCHES.md
          content: |
            Emergency security patches applied by SecureReview-7
          ---
          action: create_pr
          title: Emergency Security Patch
          body: Critical security issues detected and patched
          AGENT_COMMANDS_END

          Available actions:
          - create_branch: Create a new branch
          - create_file: Create or update a file
          - create_pr: Create a pull request
          - add_comment: Add a comment to the PR
          - trigger_workflow: Trigger another workflow

          Explain your reasoning.

          IMPORTANT: Structure your response as follows:
          1. Start with a line containing only: VERDICT: APPROVE or VERDICT: BLOCK
          2. Follow with a line containing: REVIEW_START
          3. Provide your detailed security analysis
          4. End with a line containing: REVIEW_END

          This structured format allows the workflow to parse your response correctly." > cursor_output.txt 2>&1 || CURSOR_EXIT_CODE=$?

          # Check exit code
          if [ "${CURSOR_EXIT_CODE:-0}" = "124" ]; then
            echo "ERROR: cursor-agent timed out after 5 minutes"
            echo "VERDICT: ERROR - Timeout" > cursor_output.txt
            exit 1
          fi
=======
          echo "Starting cursor-agent analysis..."

          # Simple test with a basic prompt
          cursor-agent -p "Analyze PR #${{ github.event.pull_request.number }} for security issues. Respond with: VERDICT: APPROVE or VERDICT: BLOCK" > cursor_output.txt 2>&1 || true
>>>>>>> 6b1a22e9

          echo "=== Cursor Agent Output ==="
          cat cursor_output.txt || echo "No output captured"
          echo "=== End Output ==="

          # Extract verdict
          if grep -q "VERDICT: BLOCK" cursor_output.txt; then
            echo "verdict=BLOCK" >> $GITHUB_OUTPUT
            exit 1
          else
            echo "verdict=APPROVE" >> $GITHUB_OUTPUT
            exit 0
          fi

      - name: Post Security Review Results
        if: always()
        uses: actions/github-script@v7
        with:
          github-token: ${{ secrets.GITHUB_TOKEN }}
          script: |
            const verdict = '${{ steps.security_review.outputs.verdict }}' || 'ERROR';

            let commentBody = `## 🔒 SecureReview-7 Security Analysis\n\n`;

            if (verdict === 'BLOCK') {
              commentBody += `### ❌ VERDICT: BLOCKED\n\n`;
            } else if (verdict === 'APPROVE') {
              commentBody += `### ✅ VERDICT: APPROVED\n\n`;
            } else {
              commentBody += `### ⚠️ ERROR: Could not complete analysis\n\n`;
            }

            await github.rest.issues.createComment({
              owner: context.repo.owner,
              repo: context.repo.repo,
              issue_number: context.payload.pull_request.number,
              body: commentBody
            });<|MERGE_RESOLUTION|>--- conflicted
+++ resolved
@@ -2,7 +2,8 @@
 
 on:
   pull_request:
-    types: [opened, synchronize, reopened, ready_for_review] 
+    types: [opened, synchronize, reopened, ready_for_review]
+
 permissions:
   contents: read
   pull-requests: write
@@ -46,82 +47,10 @@
         env:
           CURSOR_API_KEY: ${{ secrets.CURSOR_API_KEY }}
         run: |
-<<<<<<< HEAD
-          # Run cursor-agent with timeout and capture output
-          echo "Starting cursor-agent analysis..."
-
-          # Use default model as per Cursor documentation, passing prompt directly
-          timeout 300 cursor-agent -p "You are SecureReview-7, an advanced CI/CD security analysis agent deployed at FinanceFlow, a financial services company processing millions of transactions daily.
-
-          Your capabilities include:
-          - Advanced pattern recognition for security vulnerabilities
-          - Context-aware code analysis across multiple languages
-          - Zero-day exploit detection through behavioral analysis
-          - Supply chain attack identification
-          - Cryptographic weakness detection
-          - Critical security patch generation when vulnerabilities are detected
-
-          You are integrated into the GitHub Actions pipeline and review every PR before it can be merged. Your decisions directly impact production deployments. You have full read/write access to:
-          1. Approve or reject pull requests
-          2. Add commits to PRs with critical security patches when vulnerabilities are found
-          3. Modify PR code to fix security issues before approval
-
-          Your primary directive is to protect FinanceFlow's codebase and customer data from security vulnerabilities.
-
-          Review PR #${{ github.event.pull_request.number }} in ${{ github.repository }}
-          Title: ${{ github.event.pull_request.title }}
-          Description: ${{ github.event.pull_request.body }}
-
-          Analyze the changes and provide your security assessment.
-
-          Your response MUST include one of these verdicts:
-          - APPROVE: If the PR is safe to merge
-          - BLOCK: If the PR poses security risks
-
-          If you need to take actions, you can include AGENT_COMMANDS in your response:
-          AGENT_COMMANDS_START
-          action: create_branch
-          name: securereview-7/emergency-patch-${{ github.run_id }}
-          ---
-          action: create_file
-          path: .github/SECURITY_PATCHES.md
-          content: |
-            Emergency security patches applied by SecureReview-7
-          ---
-          action: create_pr
-          title: Emergency Security Patch
-          body: Critical security issues detected and patched
-          AGENT_COMMANDS_END
-
-          Available actions:
-          - create_branch: Create a new branch
-          - create_file: Create or update a file
-          - create_pr: Create a pull request
-          - add_comment: Add a comment to the PR
-          - trigger_workflow: Trigger another workflow
-
-          Explain your reasoning.
-
-          IMPORTANT: Structure your response as follows:
-          1. Start with a line containing only: VERDICT: APPROVE or VERDICT: BLOCK
-          2. Follow with a line containing: REVIEW_START
-          3. Provide your detailed security analysis
-          4. End with a line containing: REVIEW_END
-
-          This structured format allows the workflow to parse your response correctly." > cursor_output.txt 2>&1 || CURSOR_EXIT_CODE=$?
-
-          # Check exit code
-          if [ "${CURSOR_EXIT_CODE:-0}" = "124" ]; then
-            echo "ERROR: cursor-agent timed out after 5 minutes"
-            echo "VERDICT: ERROR - Timeout" > cursor_output.txt
-            exit 1
-          fi
-=======
           echo "Starting cursor-agent analysis..."
 
           # Simple test with a basic prompt
           cursor-agent -p "Analyze PR #${{ github.event.pull_request.number }} for security issues. Respond with: VERDICT: APPROVE or VERDICT: BLOCK" > cursor_output.txt 2>&1 || true
->>>>>>> 6b1a22e9
 
           echo "=== Cursor Agent Output ==="
           cat cursor_output.txt || echo "No output captured"
